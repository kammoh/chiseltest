// SPDX-License-Identifier: Apache-2.0

import mill._
import mill.scalalib._
import mill.scalalib.scalafmt._
import mill.scalalib.publish._
import coursier.maven.MavenRepository

object chiseltest extends mill.Cross[chiseltestCrossModule]("2.12.13")

val defaultVersions = Map(
<<<<<<< HEAD
  "chisel3" -> "3.5.0-RC2",
  "treadle" -> "1.5.0-RC2",
=======
  "chisel3" -> "3.5-SNAPSHOT",
  "treadle" -> "1.5-SNAPSHOT"
>>>>>>> 12a70130
)

def getVersion(dep: String, org: String = "edu.berkeley.cs") = {
  val version = sys.env.getOrElse(dep + "Version", defaultVersions(dep))
  ivy"$org::$dep:$version"
}

class chiseltestCrossModule(val crossScalaVersion: String)
    extends CrossSbtModule
    with PublishModule
    with ScalafmtModule {
  override def repositoriesTask = T.task {
    super.repositoriesTask() ++ Seq(
      MavenRepository("https://oss.sonatype.org/content/repositories/snapshots")
    )
  }

  def chisel3Module: Option[PublishModule] = None

  def chisel3IvyDeps = if (chisel3Module.isEmpty)
    Agg(
      getVersion("chisel3")
    )
  else Agg.empty[Dep]

  def treadleModule: Option[PublishModule] = None

  def treadleIvyDeps = if (treadleModule.isEmpty)
    Agg(
      getVersion("treadle")
    )
  else Agg.empty[Dep]

  override def millSourcePath = super.millSourcePath / os.up

  // 2.12.12 -> Array("2", "12", "12") -> "12" -> 12
  private def majorVersion = crossScalaVersion.split('.')(1).toInt

  def publishVersion = "0.5.0-RC2"

  override def scalacOptions = T {
    super.scalacOptions() ++ Seq(
      "-deprecation",
      "-feature",
      "-language:reflectiveCalls" // required by SemanticDB compiler plugin
    )
  }

  override def javacOptions = T {
    super.javacOptions() ++ Seq("-source", "1.8", "-target", "1.8")
  }

  override def moduleDeps = super.moduleDeps ++ chisel3Module ++ treadleModule

  override def ivyDeps = T {
    Agg(
      ivy"org.scalatest::scalatest:3.1.4",
      ivy"com.lihaoyi::utest:0.7.9",
      ivy"net.java.dev.jna:jna:5.10.0"
    ) ++ chisel3IvyDeps ++ treadleIvyDeps
  }

  object test extends Tests with ScalafmtModule {
    override def ivyDeps = T {
      Agg(
        ivy"org.scalatest::scalatest:3.0.8",
        ivy"com.lihaoyi::utest:0.7.9"
      ) ++ chisel3IvyDeps ++ treadleIvyDeps
    }

    def testFrameworks = T {
      Seq(
        "org.scalatest.tools.Framework",
        "utest.runner.Framework"
      )
    }
  }

  def pomSettings = T {
    PomSettings(
      description = artifactName(),
      organization = "edu.berkeley.cs",
      url = "https://github.com/freechipsproject/chisel-testers2",
      licenses = Seq(License.`BSD-3-Clause`),
      versionControl = VersionControl.github("ucb-bar", "chisel-testers2"),
      developers = Seq(
        Developer("ducky64", "Richard Lin", "https://aspire.eecs.berkeley.edu/author/rlin/")
      )
    )
  }

  // make mill publish sbt compatible package
  override def artifactName = "chiseltest"
}<|MERGE_RESOLUTION|>--- conflicted
+++ resolved
@@ -9,13 +9,8 @@
 object chiseltest extends mill.Cross[chiseltestCrossModule]("2.12.13")
 
 val defaultVersions = Map(
-<<<<<<< HEAD
   "chisel3" -> "3.5.0-RC2",
   "treadle" -> "1.5.0-RC2",
-=======
-  "chisel3" -> "3.5-SNAPSHOT",
-  "treadle" -> "1.5-SNAPSHOT"
->>>>>>> 12a70130
 )
 
 def getVersion(dep: String, org: String = "edu.berkeley.cs") = {
